--- conflicted
+++ resolved
@@ -216,35 +216,6 @@
         // Note - missing in zaku build, be careful later...
         mSignalStrength = findPreference(KEY_SIGNAL_STRENGTH);
         mUptime = findPreference("up_time");
-<<<<<<< HEAD
-=======
-        
-        //NOTE "imei" is the "Device ID" since it represents the IMEI in GSM and the MEID in CDMA
-        if (mPhone.getPhoneName().equals("CDMA")) {
-            setSummaryText("meid_number", mPhone.getMeid());
-            setSummaryText("min_number", mPhone.getCdmaMin());
-            if (getResources().getBoolean(R.bool.config_msid_enable)) {
-                findPreference("min_number").setTitle(R.string.status_msid_number);
-            }
-            setSummaryText("prl_version", mPhone.getCdmaPrlVersion());
-
-            // device is not GSM/UMTS, do not display GSM/UMTS features
-            // check Null in case no specified preference in overlay xml
-            removablePref = findPreference("imei");
-            if (removablePref != null) {
-                getPreferenceScreen().removePreference(removablePref);
-            }
-            removablePref = findPreference("imei_sv");
-            if (removablePref != null) {
-                getPreferenceScreen().removePreference(removablePref);
-            }
-        } else {
-            setSummaryText("imei", mPhone.getDeviceId());
-
-            setSummaryText("imei_sv",
-                    ((TelephonyManager) getSystemService(TELEPHONY_SERVICE))
-                        .getDeviceSoftwareVersion());
->>>>>>> 531bed61
 
         if (Utils.isWifiOnly()) {
             for (String key : PHONE_RELATED_ENTRIES) {
@@ -256,6 +227,9 @@
             if (mPhone.getPhoneName().equals("CDMA")) {
                 setSummaryText(KEY_MEID_NUMBER, mPhone.getMeid());
                 setSummaryText(KEY_MIN_NUMBER, mPhone.getCdmaMin());
+                if (getResources().getBoolean(R.bool.config_msid_enable)) {
+                    findPreference(KEY_MIN_NUMBER).setTitle(R.string.status_msid_number);
+                }
                 setSummaryText(KEY_PRL_VERSION, mPhone.getCdmaPrlVersion());
 
                 // device is not GSM/UMTS, do not display GSM/UMTS features
