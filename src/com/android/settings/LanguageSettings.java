/*
 * Copyright (C) 2008 The Android Open Source Project
 *
 * Licensed under the Apache License, Version 2.0 (the "License");
 * you may not use this file except in compliance with the License.
 * You may obtain a copy of the License at
 *
 *      http://www.apache.org/licenses/LICENSE-2.0
 *
 * Unless required by applicable law or agreed to in writing, software
 * distributed under the License is distributed on an "AS IS" BASIS,
 * WITHOUT WARRANTIES OR CONDITIONS OF ANY KIND, either express or implied.
 * See the License for the specific language governing permissions and
 * limitations under the License.
 */

package com.android.settings;

import android.app.Activity;
import android.app.AlertDialog;
import android.content.Context;
import android.content.DialogInterface;
import android.content.Intent;
import android.content.pm.ApplicationInfo;
import android.content.res.Configuration;
import android.os.Bundle;
import android.preference.CheckBoxPreference;
import android.preference.Preference;
import android.preference.PreferenceGroup;
import android.preference.PreferenceScreen;
import android.provider.Settings;
import android.text.TextUtils;
import android.util.Log;
import android.view.inputmethod.InputMethodInfo;
import android.view.inputmethod.InputMethodManager;

import java.util.ArrayList;
import java.util.HashSet;
import java.util.List;

public class LanguageSettings extends SettingsPreferenceFragment {
    private static final String TAG = LanguageSettings.class.getSimpleName();

    private static final String KEY_PHONE_LANGUAGE = "phone_language";
<<<<<<< HEAD
    private static final String KEY_INPUT_METHOD = "input_method";

=======
    private static final String KEY_KEYBOARD_SETTINGS_CATEGORY = "keyboard_settings_category";
    private static final String KEY_HARDKEYBOARD_CATEGORY = "hardkeyboard_category";
>>>>>>> 47ad0cf3
    private boolean mHaveHardKeyboard;

    private List<InputMethodInfo> mInputMethodProperties;
    private List<CheckBoxPreference> mCheckboxes;
    private Preference mLanguagePref;

    final TextUtils.SimpleStringSplitter mStringColonSplitter
            = new TextUtils.SimpleStringSplitter(':');
    
    private String mLastInputMethodId;
    private String mLastTickedInputMethodId;

    private AlertDialog mDialog = null;
    
    static public String getInputMethodIdFromKey(String key) {
        return key;
    }

    @Override
    public void onCreate(Bundle icicle) {
        super.onCreate(icicle);

        addPreferencesFromResource(R.xml.language_settings);

        if (getActivity().getAssets().getLocales().length == 1) {
            getPreferenceScreen().
                removePreference(findPreference(KEY_PHONE_LANGUAGE));
        } else {
            mLanguagePref = findPreference(KEY_PHONE_LANGUAGE);
        }

        Configuration config = getResources().getConfiguration();
        if (config.keyboard != Configuration.KEYBOARD_QWERTY) {
            getPreferenceScreen().removePreference(
                    getPreferenceScreen().findPreference(KEY_HARDKEYBOARD_CATEGORY));
        } else {
            mHaveHardKeyboard = true;
        }
        mCheckboxes = new ArrayList<CheckBoxPreference>();
        onCreateIMM();
    }
    
    private boolean isSystemIme(InputMethodInfo property) {
        return (property.getServiceInfo().applicationInfo.flags
                & ApplicationInfo.FLAG_SYSTEM) != 0;
    }
    
    private void onCreateIMM() {
        InputMethodManager imm = (InputMethodManager) getSystemService(Context.INPUT_METHOD_SERVICE);

        mInputMethodProperties = imm.getInputMethodList();

        mLastInputMethodId = Settings.Secure.getString(getContentResolver(),
            Settings.Secure.DEFAULT_INPUT_METHOD);
        
        PreferenceGroup keyboardSettingsCategory = (PreferenceGroup) findPreference(
                KEY_KEYBOARD_SETTINGS_CATEGORY);
        
        int N = (mInputMethodProperties == null ? 0 : mInputMethodProperties
                .size());
        for (int i = 0; i < N; ++i) {
            InputMethodInfo property = mInputMethodProperties.get(i);
            String prefKey = property.getId();

            CharSequence label = property.loadLabel(getActivity().getPackageManager());
            boolean systemIME = isSystemIme(property);
            // Add a check box.
            // Don't show the toggle if it's the only keyboard in the system, or it's a system IME.
            if (mHaveHardKeyboard || (N > 1 && !systemIME)) {
                CheckBoxPreference chkbxPref = new CheckBoxPreference(getActivity());
                chkbxPref.setKey(prefKey);
                chkbxPref.setTitle(label);
                keyboardSettingsCategory.addPreference(chkbxPref);
                mCheckboxes.add(chkbxPref);
            }

            // If setting activity is available, add a setting screen entry.
            if (null != property.getSettingsActivity()) {
                PreferenceScreen prefScreen = new PreferenceScreen(getActivity(), null);
                String settingsActivity = property.getSettingsActivity();
                if (settingsActivity.lastIndexOf("/") < 0) {
                    settingsActivity = property.getPackageName() + "/" + settingsActivity;
                }
                prefScreen.setKey(settingsActivity);
                prefScreen.setTitle(label);
                if (N == 1) {
                    prefScreen.setSummary(getResources().getString(
                            R.string.onscreen_keyboard_settings_summary));
                } else {
                    CharSequence settingsLabel = getResources().getString(
                            R.string.input_methods_settings_label_format, label);
                    prefScreen.setSummary(settingsLabel);
                }
                keyboardSettingsCategory.addPreference(prefScreen);
            }
        }
    }

    @Override
    public void onResume() {
        super.onResume();

        final HashSet<String> enabled = new HashSet<String>();
        String enabledStr = Settings.Secure.getString(getContentResolver(),
                Settings.Secure.ENABLED_INPUT_METHODS);
        if (enabledStr != null) {
            final TextUtils.SimpleStringSplitter splitter = mStringColonSplitter;
            splitter.setString(enabledStr);
            while (splitter.hasNext()) {
                enabled.add(splitter.next());
            }
        }
        
        // Update the statuses of the Check Boxes.
        int N = mInputMethodProperties.size();
        for (int i = 0; i < N; ++i) {
            final String id = mInputMethodProperties.get(i).getId();
            CheckBoxPreference pref = (CheckBoxPreference) findPreference(mInputMethodProperties
                    .get(i).getId());
            if (pref != null) {
                pref.setChecked(enabled.contains(id));
            }
        }
        mLastTickedInputMethodId = null;

        if (mLanguagePref != null) {
            Configuration conf = getResources().getConfiguration();
            String locale = conf.locale.getDisplayName(conf.locale);
            if (locale != null && locale.length() > 1) {
                locale = Character.toUpperCase(locale.charAt(0)) + locale.substring(1);
                mLanguagePref.setSummary(locale);
            }
        }
    }

    @Override
    public void onPause() {
        super.onPause();

        StringBuilder builder = new StringBuilder(256);
        StringBuilder disabledSysImes = new StringBuilder(256);

        int firstEnabled = -1;
        int N = mInputMethodProperties.size();
        for (int i = 0; i < N; ++i) {
            final InputMethodInfo property = mInputMethodProperties.get(i);
            final String id = property.getId();
            CheckBoxPreference pref = (CheckBoxPreference) findPreference(id);
            boolean hasIt = id.equals(mLastInputMethodId);
            boolean systemIme = isSystemIme(property); 
            if (((N == 1 || systemIme) && !mHaveHardKeyboard) 
                    || (pref != null && pref.isChecked())) {
                if (builder.length() > 0) builder.append(':');
                builder.append(id);
                if (firstEnabled < 0) {
                    firstEnabled = i;
                }
            } else if (hasIt) {
                mLastInputMethodId = mLastTickedInputMethodId;
            }
            // If it's a disabled system ime, add it to the disabled list so that it
            // doesn't get enabled automatically on any changes to the package list
            if (pref != null && !pref.isChecked() && systemIme && mHaveHardKeyboard) {
                if (disabledSysImes.length() > 0) disabledSysImes.append(":");
                disabledSysImes.append(id);
            }
        }

        // If the last input method is unset, set it as the first enabled one.
        if (null == mLastInputMethodId || "".equals(mLastInputMethodId)) {
            if (firstEnabled >= 0) {
                mLastInputMethodId = mInputMethodProperties.get(firstEnabled).getId();
            } else {
                mLastInputMethodId = null;
            }
        }
        
        Settings.Secure.putString(getContentResolver(),
            Settings.Secure.ENABLED_INPUT_METHODS, builder.toString());
        Settings.Secure.putString(getContentResolver(),
                Settings.Secure.DISABLED_SYSTEM_INPUT_METHODS, disabledSysImes.toString());
        Settings.Secure.putString(getContentResolver(),
            Settings.Secure.DEFAULT_INPUT_METHOD,
            mLastInputMethodId != null ? mLastInputMethodId : "");
    }

    @Override
    public boolean onPreferenceTreeClick(PreferenceScreen preferenceScreen, Preference preference) {
        
        // Input Method stuff
        if (Utils.isMonkeyRunning()) {
            return false;
        }

        if (preference instanceof CheckBoxPreference) {
            final CheckBoxPreference chkPref = (CheckBoxPreference) preference;
            final String id = getInputMethodIdFromKey(chkPref.getKey());
            if (chkPref.isChecked()) {
                InputMethodInfo selImi = null;
                final int N = mInputMethodProperties.size();
                for (int i=0; i<N; i++) {
                    InputMethodInfo imi = mInputMethodProperties.get(i);
                    if (id.equals(imi.getId())) {
                        selImi = imi;
                        if (isSystemIme(imi)) {
                            // This is a built-in IME, so no need to warn.
                            mLastTickedInputMethodId = id;
                            return super.onPreferenceTreeClick(preferenceScreen, preference);
                        }
                    }
                }
                chkPref.setChecked(false);
                if (selImi == null) {
                    return super.onPreferenceTreeClick(preferenceScreen, preference);
                }
                if (mDialog == null) {
                    // TODO: DialogFragment?
                    mDialog = (new AlertDialog.Builder(getActivity()))
                            .setTitle(android.R.string.dialog_alert_title)
                            .setIcon(android.R.drawable.ic_dialog_alert)
                            .setCancelable(true)
                            .setPositiveButton(android.R.string.ok,
                                    new DialogInterface.OnClickListener() {
                                        public void onClick(DialogInterface dialog, int which) {
                                            chkPref.setChecked(true);
                                            mLastTickedInputMethodId = id;
                                        }

                            })
                            .setNegativeButton(android.R.string.cancel,
                                    new DialogInterface.OnClickListener() {
                                        public void onClick(DialogInterface dialog, int which) {
                                        }

                            })
                            .create();
                } else {
                    if (mDialog.isShowing()) {
                        mDialog.dismiss();
                    }
                }
                mDialog.setMessage(getResources().getString(
                        R.string.ime_security_warning,
                        selImi.getServiceInfo().applicationInfo.loadLabel(getPackageManager())));
                mDialog.show();
            } else if (id.equals(mLastTickedInputMethodId)) {
                mLastTickedInputMethodId = null;
            }
        } else if (preference instanceof PreferenceScreen) {
            if (preference.getFragment() != null) {
                // Fragment will be handled correctly by the super class.
            } else if (KEY_INPUT_METHOD.equals(preference.getKey())) {
                final InputMethodManager imm = (InputMethodManager)
                        getSystemService(Context.INPUT_METHOD_SERVICE);
                imm.showInputMethodPicker();
            } else if (preference.getIntent() == null) {
                PreferenceScreen pref = (PreferenceScreen) preference;
                String activityName = pref.getKey();
                String packageName = activityName.substring(0, activityName
                        .lastIndexOf("."));
                int slash = activityName.indexOf("/");
                if (slash > 0) {
                    packageName = activityName.substring(0, slash);
                    activityName = activityName.substring(slash + 1);
                }
                if (activityName.length() > 0) {
                    Intent i = new Intent(Intent.ACTION_MAIN);
                    i.setClassName(packageName, activityName);
                    startActivity(i);
                }
            }
        }
        return super.onPreferenceTreeClick(preferenceScreen, preference);
    }

    @Override
    public void onDestroy() {
        super.onDestroy();
        if (mDialog != null) {
            mDialog.dismiss();
            mDialog = null;
        }
    }

}<|MERGE_RESOLUTION|>--- conflicted
+++ resolved
@@ -42,13 +42,9 @@
     private static final String TAG = LanguageSettings.class.getSimpleName();
 
     private static final String KEY_PHONE_LANGUAGE = "phone_language";
-<<<<<<< HEAD
     private static final String KEY_INPUT_METHOD = "input_method";
-
-=======
     private static final String KEY_KEYBOARD_SETTINGS_CATEGORY = "keyboard_settings_category";
     private static final String KEY_HARDKEYBOARD_CATEGORY = "hardkeyboard_category";
->>>>>>> 47ad0cf3
     private boolean mHaveHardKeyboard;
 
     private List<InputMethodInfo> mInputMethodProperties;
