--- conflicted
+++ resolved
@@ -22,13 +22,11 @@
     <!-- Whether the power control widget is enabled for this device. Should be overridden for 
          specific product builds. -->
     <bool name="has_powercontrol_widget">true</bool>
-<<<<<<< HEAD
+
+    <!-- Display additional System Update menu if true -->
+    <bool name="config_additional_system_update_setting_enable">false</bool>
+
     <!-- Whether the bluetooth activation confirmation dialogs should be auto dismissed.
          Can be overridden for specific product builds. -->
     <bool name="auto_confirm_bluetooth_activation_dialog">false</bool>
-=======
-
-    <!-- Display additional System Update menu if true -->
-    <bool name="config_additional_system_update_setting_enable">false</bool>
->>>>>>> 322da591
 </resources>